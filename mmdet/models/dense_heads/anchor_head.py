--- conflicted
+++ resolved
@@ -5,13 +5,8 @@
 
 from mmdet.core import (anchor_inside_flags, build_anchor_generator,
                         build_assigner, build_bbox_coder, build_sampler,
-<<<<<<< HEAD
-                        force_fp32, images_to_levels, multi_apply,
-                        multiclass_nms, unmap)
+                        images_to_levels, multi_apply, multiclass_nms, unmap)
 from mmdet.core.utils.misc import topk
-=======
-                        images_to_levels, multi_apply, multiclass_nms, unmap)
->>>>>>> 46801227
 from ..builder import HEADS, build_loss
 from .base_dense_head import BaseDenseHead
 from .dense_test_mixins import BBoxTestMixin
@@ -658,12 +653,7 @@
         if rescale:
             mlvl_bboxes /= mlvl_bboxes.new_tensor(scale_factor)
         mlvl_scores = torch.cat(mlvl_scores)
-<<<<<<< HEAD
-        det_bboxes, det_labels = multiclass_nms(mlvl_bboxes, mlvl_scores,
-                                                cfg.score_thr, cfg.nms,
-                                                cfg.max_per_img)
-        return det_bboxes, det_labels
-=======
+
         if self.use_sigmoid_cls:
             # Add a dummy background class to the backend when using sigmoid
             # remind that we set FG labels to [0, num_class-1] since mmdet v2.0
@@ -695,5 +685,4 @@
         Returns:
             list[ndarray]: bbox results of each class
         """
-        return self.aug_test_bboxes(feats, img_metas, rescale=rescale)
->>>>>>> 46801227
+        return self.aug_test_bboxes(feats, img_metas, rescale=rescale)