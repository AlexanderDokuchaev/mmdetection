--- conflicted
+++ resolved
@@ -168,13 +168,7 @@
         segm_result = mask_pred[arange(end=det_labels.shape[0], device=mask_pred.device),
                                 det_labels].sigmoid()
 
-<<<<<<< HEAD
         return segm_result
-=======
-        for i in range(N):
-            cls_segms[labels[i]].append(im_mask[i].cpu().numpy())
-        return cls_segms
->>>>>>> 99a31d25
 
 
 def _do_paste_mask(masks, boxes, img_h, img_w, skip_empty=True):
