--- conflicted
+++ resolved
@@ -1,12 +1,9 @@
 import os.path as osp
-<<<<<<< HEAD
-=======
 import warnings
 from math import inf
 
 import mmcv
 import torch.distributed as dist
->>>>>>> 46801227
 from mmcv.runner import Hook
 from torch.nn.modules.batchnorm import _BatchNorm
 from torch.utils.data import DataLoader
@@ -260,33 +257,6 @@
             gpu_collect=self.gpu_collect)
         if runner.rank == 0:
             print('\n')
-<<<<<<< HEAD
-            self.evaluate(runner, results)
-
-class EvalPlusBeforeRunHook(EvalHook):
-    """Evaluation hook, adds evaluation before training.
-    """
-
-    def before_run(self, runner):
-        from mmdet.apis import single_gpu_test
-        results = single_gpu_test(runner.model, self.dataloader, show=False)
-        self.evaluate(runner, results)
-
-class DistEvalPlusBeforeRunHook(DistEvalHook):
-    """Distributed evaluation hook, adds evaluation before training.
-    """
-
-    def before_run(self, runner):
-        from mmdet.apis import multi_gpu_test
-        results = multi_gpu_test(
-            runner.model,
-            self.dataloader,
-            tmpdir=osp.join(runner.work_dir, '.eval_hook'),
-            gpu_collect=self.gpu_collect)
-        if runner.rank == 0:
-            print('\n')
-            self.evaluate(runner, results)
-=======
             key_score = self.evaluate(runner, results)
             if self.save_best:
                 best_score = runner.meta['hook_msgs'].get(
@@ -303,4 +273,28 @@
                     self.logger.info(
                         f'Now best checkpoint is {last_ckpt}.'
                         f'Best {self.key_indicator} is {best_score:0.4f}')
->>>>>>> 46801227
+
+
+class EvalPlusBeforeRunHook(EvalHook):
+    """Evaluation hook, adds evaluation before training.
+    """
+
+    def before_run(self, runner):
+        from mmdet.apis import single_gpu_test
+        results = single_gpu_test(runner.model, self.dataloader, show=False)
+        self.evaluate(runner, results)
+
+class DistEvalPlusBeforeRunHook(DistEvalHook):
+    """Distributed evaluation hook, adds evaluation before training.
+    """
+
+    def before_run(self, runner):
+        from mmdet.apis import multi_gpu_test
+        results = multi_gpu_test(
+            runner.model,
+            self.dataloader,
+            tmpdir=osp.join(runner.work_dir, '.eval_hook'),
+            gpu_collect=self.gpu_collect)
+        if runner.rank == 0:
+            print('\n')
+            self.evaluate(runner, results)