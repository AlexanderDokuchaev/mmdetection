--- conflicted
+++ resolved
@@ -24,7 +24,6 @@
 from mmcv.utils import Config
 from ote_sdk.configuration import cfg_helper
 from ote_sdk.configuration.helper.utils import ids_to_strings
-<<<<<<< HEAD
 from ote_sdk.entities.metrics import Performance, ScoreMetric
 from ote_sdk.entities.model import ModelStatus, ModelPrecision
 from ote_sdk.entities.task_environment import TaskEnvironment
@@ -35,7 +34,6 @@
 from sc_sdk.logging import logger_factory
 
 from mmdet.apis import train_detector
-=======
 from ote_sdk.entities.annotation import Annotation
 from ote_sdk.usecases.evaluation.metrics_helper import MetricsHelper
 from ote_sdk.entities.inference_parameters import InferenceParameters
@@ -50,26 +48,18 @@
 from ote_sdk.entities.subset import Subset
 from ote_sdk.entities.task_environment import TaskEnvironment
 from ote_sdk.entities.train_parameters import default_progress_callback, TrainParameters
-from ote_sdk.usecases.tasks.interfaces.evaluate_interface import IEvaluationTask
 from ote_sdk.usecases.tasks.interfaces.export_interface import ExportType, IExportTask
-from ote_sdk.usecases.tasks.interfaces.inference_interface import IInferenceTask
 from ote_sdk.usecases.tasks.interfaces.training_interface import ITrainingTask
-from ote_sdk.usecases.tasks.interfaces.unload_interface import IUnload
 
 from sc_sdk.entities.datasets import Dataset
 
 from mmdet.apis import export_model, single_gpu_test, train_detector
->>>>>>> 5810e853
 from mmdet.apis.ote.apis.detection.config_utils import (patch_config,
                                                         prepare_for_training,
                                                         set_hyperparams)
 from mmdet.apis.ote.apis.detection.configuration import OTEDetectionConfig
-<<<<<<< HEAD
 from mmdet.apis.ote.apis.detection.ote_utils import TrainingProgressCallback
 from mmdet.apis.ote.apis.detection.base_task import OTEBaseTask
-=======
-from mmdet.apis.ote.apis.detection.ote_utils import TrainingProgressCallback, InferenceProgressCallback
->>>>>>> 5810e853
 from mmdet.apis.ote.extension.utils.hooks import OTELoggerHook
 from mmdet.datasets import build_dataset
 
@@ -134,153 +124,6 @@
             logger.info(f"No trained model in project yet. Created new model with '{self._model_name}' "
                         f"architecture and general-purpose pretrained weights.")
         return model
-
-<<<<<<< HEAD
-=======
-    @staticmethod
-    def _create_model(config: Config, from_scratch: bool = False):
-        """
-        Creates a model, based on the configuration in config
-
-        :param config: mmdetection configuration from which the model has to be built
-        :param from_scratch: bool, if True does not load any weights
-
-        :return model: ModelEntity in training mode
-        """
-        model_cfg = copy.deepcopy(config.model)
-
-        init_from = None if from_scratch else config.get('load_from', None)
-        logger.warning(init_from)
-        if init_from is not None:
-            # No need to initialize backbone separately, if all weights are provided.
-            model_cfg.pretrained = None
-            logger.warning('build detector')
-            model = build_detector(model_cfg)
-            # Load all weights.
-            logger.warning('load checkpoint')
-            load_checkpoint(model, init_from, map_location='cpu')
-        else:
-            logger.warning('build detector')
-            model = build_detector(model_cfg)
-        return model
-
-
-    def infer(self, dataset: Dataset, inference_parameters: Optional[InferenceParameters] = None) -> Dataset:
-        """ Analyzes a dataset using the latest inference model. """
-        set_hyperparams(self._config, self._hyperparams)
-
-        if inference_parameters is not None:
-            update_progress_callback = inference_parameters.update_progress
-            is_evaluation = inference_parameters.is_evaluation
-        else:
-            is_evaluation = False
-            update_progress_callback = default_progress_callback
-
-        time_monitor = InferenceProgressCallback(len(dataset), update_progress_callback)
-
-        def pre_hook(module, input):
-            time_monitor.on_test_batch_begin(None, None)
-
-        def hook(module, input, output):
-            time_monitor.on_test_batch_end(None, None)
-
-        pre_hook_handle = self._model.register_forward_pre_hook(pre_hook)
-        hook_handle = self._model.register_forward_hook(hook)
-
-        confidence_threshold = self._get_confidence_threshold(is_evaluation)
-        logger.info(f'Confidence threshold {confidence_threshold}')
-
-        prediction_results, _ = self._infer_detector(self._model, self._config, dataset, False)
-
-        # Loop over dataset again to assign predictions. Convert from MMDetection format to OTE format
-        for dataset_item, output in zip(dataset, prediction_results):
-            width = dataset_item.width
-            height = dataset_item.height
-
-            shapes = []
-            for label_idx, detections in enumerate(output):
-                for i in range(detections.shape[0]):
-                    probability = float(detections[i, 4])
-                    coords = detections[i, :4].astype(float).copy()
-                    coords /= np.array([width, height, width, height], dtype=float)
-                    coords = np.clip(coords, 0, 1)
-
-                    if probability < confidence_threshold:
-                        continue
-
-                    assigned_label = [ScoredLabel(self._labels[label_idx],
-                                                  probability=probability)]
-                    if coords[3] - coords[1] <= 0 or coords[2] - coords[0] <= 0:
-                        continue
-
-                    shapes.append(Annotation(
-                        Rectangle(x1=coords[0], y1=coords[1], x2=coords[2], y2=coords[3]),
-                        labels=assigned_label))
-
-            dataset_item.append_annotations(shapes)
-
-        pre_hook_handle.remove()
-        hook_handle.remove()
-
-        return dataset
-
-
-    @staticmethod
-    def _infer_detector(model: torch.nn.Module, config: Config, dataset: Dataset,
-                        eval: Optional[bool] = False, metric_name: Optional[str] = 'mAP') -> Tuple[List, float]:
-        model.eval()
-        test_config = prepare_for_testing(config, dataset)
-        mm_val_dataset = build_dataset(test_config.data.test)
-        batch_size = 1
-        mm_val_dataloader = build_dataloader(mm_val_dataset,
-                                             samples_per_gpu=batch_size,
-                                             workers_per_gpu=test_config.data.workers_per_gpu,
-                                             num_gpus=1,
-                                             dist=False,
-                                             shuffle=False)
-        if torch.cuda.is_available():
-            eval_model = MMDataParallel(model.cuda(test_config.gpu_ids[0]),
-                                        device_ids=test_config.gpu_ids)
-        else:
-            eval_model = MMDataCPU(model)
-        # Use a single gpu for testing. Set in both mm_val_dataloader and eval_model
-        eval_predictions = single_gpu_test(eval_model, mm_val_dataloader, show=False)
-
-        metric = None
-        if eval:
-            metric = mm_val_dataset.evaluate(eval_predictions, metric=metric_name)[metric_name]
-        return eval_predictions, metric
-
-
-    def evaluate(self,
-                 output_result_set: ResultSetEntity,
-                 evaluation_metric: Optional[str] = None):
-        """ Computes performance on a resultset """
-        params = self._hyperparams
-
-        result_based_confidence_threshold = params.postprocessing.result_based_confidence_threshold
-
-        logger.info('Computing F-measure' + (' with auto threshold adjustment' if result_based_confidence_threshold else ''))
-        f_measure_metrics = MetricsHelper.compute_f_measure(output_result_set,
-                                                            result_based_confidence_threshold,
-                                                            False,
-                                                            False)
-
-        if output_result_set.purpose is ResultsetPurpose.EVALUATION:
-            # only set configurable params based on validation result set
-            if result_based_confidence_threshold:
-                best_confidence_threshold = f_measure_metrics.best_confidence_threshold.value
-                if best_confidence_threshold is not None:
-                    logger.info(f"Setting confidence_threshold to " f"{best_confidence_threshold} based on results")
-                    # params.postprocessing.confidence_threshold = best_confidence_threshold
-                else:
-                    raise ValueError(f"Cannot compute metrics: Invalid confidence threshold!")
-
-            # self._task_environment.set_configurable_parameters(params)
-        logger.info(f"F-measure after evaluation: {f_measure_metrics.f_measure.value}")
-        return f_measure_metrics.get_performance()
-
->>>>>>> 5810e853
 
     def train(self, dataset: Dataset, output_model: ModelEntity, train_parameters: Optional[TrainParameters] = None):
         """ Trains a model on a dataset """
@@ -368,134 +211,4 @@
         labels = {label.name: label.color.rgb_tuple for label in self._labels}
         modelinfo = {'model': self._model.state_dict(), 'config': hyperparams_str, 'labels': labels, 'VERSION': 1}
         torch.save(modelinfo, buffer)
-<<<<<<< HEAD
-        output_model.set_data("weights.pth", buffer.getvalue())
-=======
-        output_model.set_data("weights.pth", buffer.getvalue())
-
-
-    def cancel_training(self):
-        """
-        Sends a cancel training signal to gracefully stop the optimizer. The signal consists of creating a
-        '.stop_training' file in the current work_dir. The runner checks for this file periodically.
-        The stopping mechanism allows stopping after each iteration, but validation will still be carried out. Stopping
-        will therefore take some time.
-        """
-        logger.info("Cancel training requested.")
-        self._should_stop = True
-        stop_training_filepath = os.path.join(self._training_work_dir, '.stop_training')
-        open(stop_training_filepath, 'a').close()
-
-
-    def _generate_training_metrics_group(self, learning_curves) -> Optional[List[MetricsGroup]]:
-        """
-        Parses the mmdetection logs to get metrics from the latest training run
-
-        :return output List[MetricsGroup]
-        """
-        output: List[MetricsGroup] = []
-
-        # Model architecture
-        architecture = InfoMetric(name='Model architecture', value=self._model_name)
-        visualization_info_architecture = VisualizationInfo(name="Model architecture",
-                                                            visualisation_type=VisualizationType.TEXT)
-        output.append(MetricsGroup(metrics=[architecture],
-                                   visualization_info=visualization_info_architecture))
-
-        # Learning curves
-        for key, curve in learning_curves.items():
-            metric_curve = CurveMetric(xs=curve.x, ys=curve.y, name=key)
-            visualization_info = LineChartInfo(name=key, x_axis_label="Epoch", y_axis_label=key)
-            output.append(MetricsGroup(metrics=[metric_curve], visualization_info=visualization_info))
-
-        return output
-
-
-    def _get_confidence_threshold(self, is_evaluation: bool) -> float:
-        """
-        Retrieves the threshold for confidence from the configurable parameters. If
-        is_evaluation is True, the confidence threshold is set to 0 in order to compute optimum values
-        for the thresholds.
-
-        :param is_evaluation: bool, True in case analysis is requested for evaluation
-
-        :return confidence_threshold: float, threshold for prediction confidence
-        """
-
-        hyperparams = self._hyperparams
-        confidence_threshold = hyperparams.postprocessing.confidence_threshold
-        result_based_confidence_threshold = hyperparams.postprocessing.result_based_confidence_threshold
-        if is_evaluation:
-            if result_based_confidence_threshold:
-                confidence_threshold = 0.0
-        return confidence_threshold
-
-    @staticmethod
-    def _is_docker():
-        """
-        Checks whether the task runs in docker container
-
-        :return bool: True if task runs in docker
-        """
-        path = '/proc/self/cgroup'
-        is_in_docker = False
-        if os.path.isfile(path):
-            with open(path) as f:
-                is_in_docker = is_in_docker or any('docker' in line for line in f)
-        is_in_docker = is_in_docker or os.path.exists('/.dockerenv')
-        return is_in_docker
-
-
-    def unload(self):
-        """
-        Unload the task
-        """
-        self._delete_scratch_space()
-        if self._is_docker():
-            logger.warning(
-                "Got unload request. Unloading models. Throwing Segmentation Fault on purpose")
-            import ctypes
-            ctypes.string_at(0)
-        else:
-            logger.warning("Got unload request, but not on Docker. Only clearing CUDA cache")
-            torch.cuda.empty_cache()
-            logger.warning(f"Done unloading. "
-                           f"Torch is still occupying {torch.cuda.memory_allocated()} bytes of GPU memory")
-
-
-    def export(self,
-               export_type: ExportType,
-               output_model: ModelEntity):
-        assert export_type == ExportType.OPENVINO
-        optimized_model_precision = ModelPrecision.FP32
-        with tempfile.TemporaryDirectory() as tempdir:
-            optimized_model_dir = os.path.join(tempdir, "export")
-            logger.info(f'Optimized model will be temporarily saved to "{optimized_model_dir}"')
-            os.makedirs(optimized_model_dir, exist_ok=True)
-            try:
-                from torch.jit._trace import TracerWarning
-                warnings.filterwarnings("ignore", category=TracerWarning)
-                if torch.cuda.is_available():
-                    model = self._model.cuda(self._config.gpu_ids[0])
-                else:
-                    model = self._model.cpu()
-                export_model(model, self._config, tempdir,
-                             target='openvino', precision=optimized_model_precision.name)
-                bin_file = [f for f in os.listdir(tempdir) if f.endswith('.bin')][0]
-                xml_file = [f for f in os.listdir(tempdir) if f.endswith('.xml')][0]
-                with open(os.path.join(tempdir, bin_file), "rb") as f:
-                    output_model.set_data("openvino.bin", f.read())
-                with open(os.path.join(tempdir, xml_file), "rb") as f:
-                    output_model.set_data("openvino.xml", f.read())
-                output_model.precision = [optimized_model_precision]
-            except Exception as ex:
-                raise RuntimeError("Optimization was unsuccessful.") from ex
-
-
-    def _delete_scratch_space(self):
-        """
-        Remove model checkpoints and mmdet logs
-        """
-        if os.path.exists(self._scratch_space):
-            shutil.rmtree(self._scratch_space, ignore_errors=False)
->>>>>>> 5810e853
+        output_model.set_data("weights.pth", buffer.getvalue())