--- conflicted
+++ resolved
@@ -38,12 +38,8 @@
     config.model.train_cfg = None
     model = build_detector(config.model, test_cfg=config.get('test_cfg'))
     if checkpoint is not None:
-<<<<<<< HEAD
-        checkpoint = load_checkpoint(model, checkpoint, map_location='cpu')
-=======
         map_loc = 'cpu' if device == 'cpu' else None
         checkpoint = load_checkpoint(model, checkpoint, map_location=map_loc)
->>>>>>> 46801227
         if 'CLASSES' in checkpoint['meta']:
             model.CLASSES = checkpoint['meta']['CLASSES']
         else:
