import argparse
import copy
import mmcv
import numpy as np
import os
import os.path as osp
import pycocotools.mask as maskUtils
import time
<<<<<<< HEAD
import torch
import torch.distributed as dist
import torch.multiprocessing as mp
from mmcv import Config
from mmcv.parallel import collate, scatter
from mmcv.runner import get_dist_info, init_dist
=======
import warnings

import mmcv
import torch
from mmcv import Config, DictAction
from mmcv.runner import get_dist_info, init_dist
from mmcv.utils import get_git_hash
>>>>>>> 46801227

from mmdet import __version__
from mmdet.apis import set_random_seed, train_detector
from mmdet.apis.inference import LoadImage
from mmdet.core import BitmapMasks
from mmdet.datasets import build_dataset
from mmdet.datasets.pipelines import Compose
from mmdet.integration.nncf import check_nncf_is_enabled, get_nncf_metadata
from mmdet.models import TwoStageDetector, build_detector
from mmdet.utils import ExtendedDictAction, collect_env, get_root_logger


def parse_args():
    parser = argparse.ArgumentParser(description='Train a detector')
    parser.add_argument('config', help='train config file path')
    parser.add_argument('--work-dir', help='the dir to save logs and models')
    parser.add_argument('--tensorboard-dir', help='the dir to save tensorboard logs')
    parser.add_argument(
        '--resume-from', help='the checkpoint file to resume from')
    parser.add_argument(
        '--no-validate',
        action='store_true',
        help='whether not to evaluate the checkpoint during training')
    group_gpus = parser.add_mutually_exclusive_group()
    group_gpus.add_argument(
        '--gpus',
        type=int,
        help='number of gpus to use '
             '(only applicable to non-distributed training)')
    group_gpus.add_argument(
        '--gpu-ids',
        type=int,
        nargs='+',
        help='ids of gpus to use '
             '(only applicable to non-distributed training)')
    parser.add_argument('--seed', type=int, default=None, help='random seed')
    parser.add_argument(
        '--deterministic',
        action='store_true',
        help='whether to set deterministic options for CUDNN backend.')
    parser.add_argument(
<<<<<<< HEAD
        '--update_config', nargs='+', action=ExtendedDictAction, help='arguments in dict')
=======
        '--options',
        nargs='+',
        action=DictAction,
        help='override some settings in the used config, the key-value pair '
        'in xxx=yyy format will be merged into config file (deprecate), '
        'change to --cfg-options instead.')
    parser.add_argument(
        '--cfg-options',
        nargs='+',
        action=DictAction,
        help='override some settings in the used config, the key-value pair '
        'in xxx=yyy format will be merged into config file. If the value to '
        'be overwritten is a list, it should be like key="[a,b]" or key=a,b '
        'It also allows nested list/tuple values, e.g. key="[(a,b),(c,d)]" '
        'Note that the quotation marks are necessary and that no white space '
        'is allowed.')
>>>>>>> 46801227
    parser.add_argument(
        '--launcher',
        choices=['none', 'pytorch', 'slurm', 'mpi'],
        default='none',
        help='job launcher')
    parser.add_argument('--local_rank', type=int, default=0)
    args = parser.parse_args()
    if 'LOCAL_RANK' not in os.environ:
        os.environ['LOCAL_RANK'] = str(args.local_rank)

    if args.options and args.cfg_options:
        raise ValueError(
            '--options and --cfg-options cannot be both '
            'specified, --options is deprecated in favor of --cfg-options')
    if args.options:
        warnings.warn('--options is deprecated in favor of --cfg-options')
        args.cfg_options = args.options

    return args


def determine_max_batch_size(cfg, distributed, dataset_len_per_gpu):
    def get_fake_input(cfg, orig_img_shape=(128, 128, 3), device='cuda'):
        test_pipeline = [LoadImage()] + cfg.data.test.pipeline[1:]
        test_pipeline = Compose(test_pipeline)
        data = dict(img=np.zeros(orig_img_shape, dtype=np.uint8))
        data = test_pipeline(data)
        data = scatter(collate([data], samples_per_gpu=1), [device])[0]
        return data

    model = build_detector(
        cfg.model, train_cfg=cfg.train_cfg, test_cfg=cfg.test_cfg).cuda()

    if 'pipeline' in cfg.data.train:
        img_shape = [t for t in cfg.data.train.pipeline if t['type'] == 'Resize'][0]['img_scale']
    else:
        img_shape = [t for t in cfg.data.train.dataset.pipeline if t['type'] == 'Resize'][0][
            'img_scale']

    channels = 3

    fake_input = get_fake_input(cfg, orig_img_shape=list(img_shape) + [channels])
    img_shape = fake_input['img_metas'][0][0]['pad_shape']

    width, height = img_shape[0], img_shape[1]

    percentage = 0.9

    min_bs = 2
    max_bs = min(512, int(dataset_len_per_gpu / percentage) + 1)
    step = 1

    batch_size = min_bs
    for bs in range(min_bs, max_bs, step):
        try:
            gt_boxes = [torch.tensor([[0., 0., width, height]]).cuda() for _ in range(bs)]
            gt_labels = [torch.tensor([0], dtype=torch.long).cuda() for _ in range(bs)]
            img_metas = [fake_input['img_metas'][0][0] for _ in range(bs)]

            gt_masks = None

            if isinstance(model, TwoStageDetector) and model.roi_head.with_mask:
                rles = maskUtils.frPyObjects(
                    [[0.0, 0.0, width, 0.0, width, height, 0.0, height]], height, width)
                rle = maskUtils.merge(rles)
                mask = maskUtils.decode(rle)
                gt_masks = [BitmapMasks([mask], height, width) for _ in range(bs)]

            if gt_masks is None:
                model(torch.rand(bs, channels, height, width).cuda(), img_metas=img_metas,
                      gt_bboxes=gt_boxes, gt_labels=gt_labels)
            else:
                model(torch.rand(bs, channels, height, width).cuda(), img_metas=img_metas,
                      gt_bboxes=gt_boxes, gt_labels=gt_labels, gt_masks=gt_masks)

            batch_size = bs
        except RuntimeError as e:
            if str(e).startswith('CUDA out of memory'):
                break

    resulting_batch_size = int(batch_size * percentage)

    del model
    torch.cuda.empty_cache()

    if distributed:
        rank, world_size = get_dist_info()

        resulting_batch_size = torch.tensor(resulting_batch_size).cuda()
        dist.all_reduce(resulting_batch_size, torch.distributed.ReduceOp.MIN)
        print('rank', rank, 'resulting_batch_size', resulting_batch_size)

        resulting_batch_size = int(resulting_batch_size.cpu())
    else:
        print('resulting_batch_size', resulting_batch_size)

    return resulting_batch_size


def init_dist_cpu(launcher, backend, **kwargs):
    if mp.get_start_method(allow_none=True) is None:
        mp.set_start_method('spawn')
    if launcher == 'pytorch':
        dist.init_process_group(backend=backend, **kwargs)
    else:
        raise ValueError(f'Invalid launcher type: {launcher}')


def main():
    args = parse_args()

    cfg = Config.fromfile(args.config)
<<<<<<< HEAD
    cfg_samples_per_gpu = cfg.data.samples_per_gpu
    if args.update_config is not None:
        cfg.merge_from_dict(args.update_config)
=======
    if args.cfg_options is not None:
        cfg.merge_from_dict(args.cfg_options)
    # import modules from string list.
    if cfg.get('custom_imports', None):
        from mmcv.utils import import_modules_from_strings
        import_modules_from_strings(**cfg['custom_imports'])
>>>>>>> 46801227
    # set cudnn_benchmark
    if cfg.get('cudnn_benchmark', False):
        torch.backends.cudnn.benchmark = True

    # work_dir is determined in this priority: CLI > segment in file > filename
    if args.work_dir is not None:
        # update configs according to CLI args if args.work_dir is not None
        cfg.work_dir = args.work_dir
    elif cfg.get('work_dir', None) is None:
        # use config filename as default work_dir if cfg.work_dir is None
        cfg.work_dir = osp.join('./work_dirs',
                                osp.splitext(osp.basename(args.config))[0])
    if args.resume_from is not None:
        cfg.resume_from = args.resume_from
    if args.gpu_ids is not None:
        cfg.gpu_ids = args.gpu_ids
    else:
        cfg.gpu_ids = range(1) if args.gpus is None else range(args.gpus)

    # init distributed env first, since logger depends on the dist info.
    if args.launcher == 'none':
        distributed = False
    else:
        distributed = True
<<<<<<< HEAD
        if torch.cuda.is_available():
            init_dist(args.launcher, **cfg.dist_params)
        else:
            cfg.dist_params['backend'] = 'gloo'
            init_dist_cpu(args.launcher, **cfg.dist_params)
=======
        init_dist(args.launcher, **cfg.dist_params)
        # re-set gpu_ids with distributed training mode
        _, world_size = get_dist_info()
        cfg.gpu_ids = range(world_size)
>>>>>>> 46801227

    # create work_dir
    mmcv.mkdir_or_exist(osp.abspath(cfg.work_dir))
    # dump config
    cfg.dump(osp.join(cfg.work_dir, osp.basename(args.config)))
    # init the logger before other steps
    timestamp = time.strftime('%Y%m%d_%H%M%S', time.localtime())
    log_file = osp.join(cfg.work_dir, f'{timestamp}.log')
    logger = get_root_logger(log_file=log_file, log_level=cfg.log_level)

    if args.tensorboard_dir is not None:
        hooks = [hook for hook in cfg.log_config.hooks if hook.type == 'TensorboardLoggerHook']
        if hooks:
            hooks[0].log_dir = args.tensorboard_dir
        else:
            logger.warning('Failed to find TensorboardLoggerHook')

    # init the meta dict to record some important information such as
    # environment info and seed, which will be logged
    meta = dict()
    # log env info
    env_info_dict = collect_env()
    env_info = '\n'.join([(f'{k}: {v}') for k, v in env_info_dict.items()])
    dash_line = '-' * 60 + '\n'
    logger.info('Environment info:\n' + dash_line + env_info + '\n' +
                dash_line)
    meta['env_info'] = env_info
    meta['config'] = cfg.pretty_text
    # log some basic info
    logger.info(f'Distributed training: {distributed}')
    logger.info(f'Config:\n{cfg.pretty_text}')

    if cfg.get('nncf_config'):
        check_nncf_is_enabled()
        logger.info('NNCF config: {}'.format(cfg.nncf_config))
        meta.update(get_nncf_metadata())

    # set random seeds
    if args.seed is not None:
        logger.info(f'Set random seed to {args.seed}, '
                    f'deterministic: {args.deterministic}')
        set_random_seed(args.seed, deterministic=args.deterministic)
    cfg.seed = args.seed
    meta['seed'] = args.seed
    meta['exp_name'] = osp.basename(args.config)

    model = build_detector(
        cfg.model,
        train_cfg=cfg.get('train_cfg'),
        test_cfg=cfg.get('test_cfg'))

    datasets = [build_dataset(cfg.data.train)]

    dataset_len_per_gpu = sum(len(dataset) for dataset in datasets)
    if distributed:
        dataset_len_per_gpu = dataset_len_per_gpu // get_dist_info()[1]
    assert dataset_len_per_gpu > 0
    if cfg.data.samples_per_gpu == 'auto':
        if torch.cuda.is_available():
            logger.info('Auto-selection of samples per gpu (batch size).')
            cfg.data.samples_per_gpu = determine_max_batch_size(cfg, distributed, dataset_len_per_gpu)
            logger.info(f'Auto selected batch size: {cfg.data.samples_per_gpu} {dataset_len_per_gpu}')
            cfg.dump(osp.join(cfg.work_dir, osp.basename(args.config)))
        else:
            logger.warning('Auto-selection of batch size is not implemented for CPU.')
            logger.warning('Setting batch size to value taken from configuration file.')
            cfg.data.samples_per_gpu = cfg_samples_per_gpu
    if dataset_len_per_gpu < cfg.data.samples_per_gpu:
        cfg.data.samples_per_gpu = dataset_len_per_gpu
        logger.warning(f'Decreased samples_per_gpu to: {cfg.data.samples_per_gpu} '
                       f'because of dataset length: {dataset_len_per_gpu} '
                       f'and gpus number: {get_dist_info()[1]}')

    if len(cfg.workflow) == 2:
        val_dataset = copy.deepcopy(cfg.data.val)
        val_dataset.pipeline = cfg.data.train.pipeline
        datasets.append(build_dataset(val_dataset))
    if cfg.checkpoint_config is not None:
        # save mmdet version, config file content and class names in
        # checkpoints as meta data
        cfg.checkpoint_config.meta = dict(
            mmdet_version=__version__ + get_git_hash()[:7],
            CLASSES=datasets[0].CLASSES)
        # also save nncf status in the checkpoint -- it is important,
        # since it is used in wrap_nncf_model for loading NNCF-compressed models
        if cfg.get('nncf_config'):
            nncf_metadata = get_nncf_metadata()
            cfg.checkpoint_config.meta.update(nncf_metadata)
    else:
        # cfg.checkpoint_config is None
        assert not cfg.get('nncf_config'), (
                "NNCF is enabled, but checkpoint_config is not set -- "
                "cannot store NNCF metainfo into checkpoints")

    # add an attribute for visualization convenience
    model.CLASSES = datasets[0].CLASSES

    train_detector(
        model,
        datasets,
        cfg,
        distributed=distributed,
        validate=(not args.no_validate),
        timestamp=timestamp,
        meta=meta)


if __name__ == '__main__':
    main()<|MERGE_RESOLUTION|>--- conflicted
+++ resolved
@@ -6,14 +6,10 @@
 import os.path as osp
 import pycocotools.mask as maskUtils
 import time
-<<<<<<< HEAD
-import torch
 import torch.distributed as dist
 import torch.multiprocessing as mp
 from mmcv import Config
 from mmcv.parallel import collate, scatter
-from mmcv.runner import get_dist_info, init_dist
-=======
 import warnings
 
 import mmcv
@@ -21,7 +17,6 @@
 from mmcv import Config, DictAction
 from mmcv.runner import get_dist_info, init_dist
 from mmcv.utils import get_git_hash
->>>>>>> 46801227
 
 from mmdet import __version__
 from mmdet.apis import set_random_seed, train_detector
@@ -63,9 +58,8 @@
         action='store_true',
         help='whether to set deterministic options for CUDNN backend.')
     parser.add_argument(
-<<<<<<< HEAD
         '--update_config', nargs='+', action=ExtendedDictAction, help='arguments in dict')
-=======
+    parser.add_argument(
         '--options',
         nargs='+',
         action=DictAction,
@@ -82,7 +76,6 @@
         'It also allows nested list/tuple values, e.g. key="[(a,b),(c,d)]" '
         'Note that the quotation marks are necessary and that no white space '
         'is allowed.')
->>>>>>> 46801227
     parser.add_argument(
         '--launcher',
         choices=['none', 'pytorch', 'slurm', 'mpi'],
@@ -195,18 +188,12 @@
     args = parse_args()
 
     cfg = Config.fromfile(args.config)
-<<<<<<< HEAD
     cfg_samples_per_gpu = cfg.data.samples_per_gpu
     if args.update_config is not None:
         cfg.merge_from_dict(args.update_config)
-=======
-    if args.cfg_options is not None:
-        cfg.merge_from_dict(args.cfg_options)
-    # import modules from string list.
     if cfg.get('custom_imports', None):
         from mmcv.utils import import_modules_from_strings
         import_modules_from_strings(**cfg['custom_imports'])
->>>>>>> 46801227
     # set cudnn_benchmark
     if cfg.get('cudnn_benchmark', False):
         torch.backends.cudnn.benchmark = True
@@ -231,18 +218,14 @@
         distributed = False
     else:
         distributed = True
-<<<<<<< HEAD
         if torch.cuda.is_available():
             init_dist(args.launcher, **cfg.dist_params)
         else:
             cfg.dist_params['backend'] = 'gloo'
             init_dist_cpu(args.launcher, **cfg.dist_params)
-=======
-        init_dist(args.launcher, **cfg.dist_params)
         # re-set gpu_ids with distributed training mode
         _, world_size = get_dist_info()
         cfg.gpu_ids = range(world_size)
->>>>>>> 46801227
 
     # create work_dir
     mmcv.mkdir_or_exist(osp.abspath(cfg.work_dir))
